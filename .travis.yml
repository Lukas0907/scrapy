language: python
dist: xenial
branches:
  only:
    - master
    - /^\d\.\d+$/
    - /^\d\.\d+\.\d+(rc\d+|\.dev\d+)?$/
matrix:
  include:
    - env: TOXENV=security
      python: 3.8
    - env: TOXENV=flake8
      python: 3.8
<<<<<<< HEAD
    - env: TOXENV=pylint
      python: 3.8
=======
    - env: TOXENV=docs
      python: 3.7  # Keep in sync with .readthedocs.yml

>>>>>>> 17c0cf64
    - env: TOXENV=pypy3
    - python: 3.5
    - env: TOXENV=pinned
      python: 3.5
    - env: TOXENV=asyncio
      python: 3.5.2
    - python: 3.6
    - python: 3.7
    - env: PYPI_RELEASE_JOB=true
      python: 3.8
    - env: TOXENV=extra-deps
      python: 3.8
    - env: TOXENV=asyncio
      python: 3.8
install:
  - |
      if [ "$TOXENV" = "pypy3" ]; then
        export PYPY_VERSION="pypy3.5-5.9-beta-linux_x86_64-portable"
        wget "https://bitbucket.org/squeaky/portable-pypy/downloads/${PYPY_VERSION}.tar.bz2"
        tar -jxf ${PYPY_VERSION}.tar.bz2
        virtualenv --python="$PYPY_VERSION/bin/pypy3" "$HOME/virtualenvs/$PYPY_VERSION"
        source "$HOME/virtualenvs/$PYPY_VERSION/bin/activate"
      fi
  - pip install -U tox twine wheel codecov

script: tox
after_success:
  - codecov
notifications:
  irc:
    use_notice: true
    skip_join: true
    channels:
    - irc.freenode.org#scrapy
cache:
  directories:
    - $HOME/.cache/pip
deploy:
  provider: pypi
  distributions: "sdist bdist_wheel"
  user: scrapy
  password:
    secure: JaAKcy1AXWXDK3LXdjOtKyaVPCSFoCGCnW15g4f65E/8Fsi9ZzDfmBa4Equs3IQb/vs/if2SVrzJSr7arN7r9Z38Iv1mUXHkFAyA3Ym8mThfABBzzcUWEQhIHrCX0Tdlx9wQkkhs+PZhorlmRS4gg5s6DzPaeA2g8SCgmlRmFfA=
  on:
    tags: true
    repo: scrapy/scrapy
    condition: "$PYPI_RELEASE_JOB == true && $TRAVIS_TAG =~ ^[0-9]+[.][0-9]+[.][0-9]+(rc[0-9]+|[.]dev[0-9]+)?$"<|MERGE_RESOLUTION|>--- conflicted
+++ resolved
@@ -11,14 +11,11 @@
       python: 3.8
     - env: TOXENV=flake8
       python: 3.8
-<<<<<<< HEAD
     - env: TOXENV=pylint
       python: 3.8
-=======
     - env: TOXENV=docs
       python: 3.7  # Keep in sync with .readthedocs.yml
 
->>>>>>> 17c0cf64
     - env: TOXENV=pypy3
     - python: 3.5
     - env: TOXENV=pinned
