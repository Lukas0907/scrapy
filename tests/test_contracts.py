from unittest import TextTestResult

from twisted.python import failure
from twisted.trial import unittest

from scrapy.spidermiddlewares.httperror import HttpError
from scrapy.spiders import Spider
from scrapy.http import Request
from scrapy.item import Item, Field
from scrapy.contracts import ContractsManager, Contract
from scrapy.contracts.default import (
    UrlContract,
    ReturnsContract,
    ScrapesContract,
)


class TestItem(Item):
    name = Field()
    url = Field()


class ResponseMock(object):
    url = 'http://scrapy.org'


class CustomSuccessContract(Contract):
    name = 'custom_success_contract'

    def adjust_request_args(self, args):
        args['url'] = 'http://scrapy.org'
        return args


class CustomFailContract(Contract):
    name = 'custom_fail_contract'

    def adjust_request_args(self, args):
        raise TypeError('Error in adjust_request_args')


class TestSpider(Spider):
    name = 'demo_spider'

    def returns_request(self, response):
        """ method which returns request
        @url http://scrapy.org
        @returns requests 1
        """
        return Request('http://scrapy.org', callback=self.returns_item)

    def returns_item(self, response):
        """ method which returns item
        @url http://scrapy.org
        @returns items 1 1
        """
        return TestItem(url=response.url)

    def returns_dict_item(self, response):
        """ method which returns item
        @url http://scrapy.org
        @returns items 1 1
        """
        return {"url": response.url}

    def returns_fail(self, response):
        """ method which returns item
        @url http://scrapy.org
        @returns items 0 0
        """
        return TestItem(url=response.url)

    def returns_dict_fail(self, response):
        """ method which returns item
        @url http://scrapy.org
        @returns items 0 0
        """
        return {'url': response.url}

    def scrapes_item_ok(self, response):
        """ returns item with name and url
        @url http://scrapy.org
        @returns items 1 1
        @scrapes name url
        """
        return TestItem(name='test', url=response.url)

    def scrapes_dict_item_ok(self, response):
        """ returns item with name and url
        @url http://scrapy.org
        @returns items 1 1
        @scrapes name url
        """
        return {'name': 'test', 'url': response.url}

    def scrapes_item_fail(self, response):
        """ returns item with no name
        @url http://scrapy.org
        @returns items 1 1
        @scrapes name url
        """
        return TestItem(url=response.url)

    def scrapes_dict_item_fail(self, response):
        """ returns item with no name
        @url http://scrapy.org
        @returns items 1 1
        @scrapes name url
        """
        return {'url': response.url}

    def parse_no_url(self, response):
        """ method with no url
        @returns items 1 1
        """
        pass


class CustomContractSuccessSpider(Spider):
    name = 'custom_contract_success_spider'

    def parse(self, response):
        """
        @custom_success_contract
        """
        pass


class CustomContractFailSpider(Spider):
    name = 'custom_contract_fail_spider'

    def parse(self, response):
        """
        @custom_fail_contract
        """
        pass


class ContractsManagerTest(unittest.TestCase):
    contracts = [
        UrlContract,
        ReturnsContract,
        ScrapesContract,
        CustomSuccessContract,
        CustomFailContract
    ]

    def setUp(self):
        self.conman = ContractsManager(self.contracts)
        self.results = TextTestResult(stream=None, descriptions=False, verbosity=0)

    def should_succeed(self):
        self.assertFalse(self.results.failures)
        self.assertFalse(self.results.errors)

    def should_fail(self):
        self.assertTrue(self.results.failures)
        self.assertFalse(self.results.errors)

    def should_error(self):
        self.assertTrue(self.results.errors)

    def test_contracts(self):
        spider = TestSpider()

        # extract contracts correctly
        contracts = self.conman.extract_contracts(spider.returns_request)
        self.assertEqual(len(contracts), 2)
        self.assertEqual(frozenset(type(x) for x in contracts),
            frozenset([UrlContract, ReturnsContract]))

        # returns request for valid method
        request = self.conman.from_method(spider.returns_request, self.results)
        self.assertNotEqual(request, None)

        # no request for missing url
        request = self.conman.from_method(spider.parse_no_url, self.results)
        self.assertEqual(request, None)

    def test_returns(self):
        spider = TestSpider()
        response = ResponseMock()

        # returns_item
        request = self.conman.from_method(spider.returns_item, self.results)
        request.callback(response)
        self.should_succeed()

        # returns_dict_item
        request = self.conman.from_method(spider.returns_dict_item, self.results)
        request.callback(response)
        self.should_succeed()

        # returns_request
        request = self.conman.from_method(spider.returns_request, self.results)
        request.callback(response)
        self.should_succeed()

        # returns_fail
        request = self.conman.from_method(spider.returns_fail, self.results)
        request.callback(response)
        self.should_fail()

        # returns_dict_fail
        request = self.conman.from_method(spider.returns_dict_fail, self.results)
        request.callback(response)
        self.should_fail()

    def test_scrapes(self):
        spider = TestSpider()
        response = ResponseMock()

        # scrapes_item_ok
        request = self.conman.from_method(spider.scrapes_item_ok, self.results)
        request.callback(response)
        self.should_succeed()

        # scrapes_dict_item_ok
        request = self.conman.from_method(spider.scrapes_dict_item_ok, self.results)
        request.callback(response)
        self.should_succeed()

        # scrapes_item_fail
        request = self.conman.from_method(spider.scrapes_item_fail,
                self.results)
        request.callback(response)
        self.should_fail()

        # scrapes_dict_item_fail
        request = self.conman.from_method(spider.scrapes_dict_item_fail,
                self.results)
        request.callback(response)
        self.should_fail()

<<<<<<< HEAD
    def test_custom_contracts(self):
        self.conman.from_spider(CustomContractSuccessSpider(), self.results)
        self.should_succeed()

        self.conman.from_spider(CustomContractFailSpider(), self.results)
        self.should_error()
=======
    def test_errback(self):
        spider = TestSpider()
        response = ResponseMock()

        try:
            raise HttpError(response, 'Ignoring non-200 response')
        except HttpError:
            failure_mock = failure.Failure()

        request = self.conman.from_method(spider.returns_request, self.results)
        request.errback(failure_mock)

        self.assertFalse(self.results.failures)
        self.assertTrue(self.results.errors)
>>>>>>> 8a4e51a1
<|MERGE_RESOLUTION|>--- conflicted
+++ resolved
@@ -232,14 +232,13 @@
         request.callback(response)
         self.should_fail()
 
-<<<<<<< HEAD
     def test_custom_contracts(self):
         self.conman.from_spider(CustomContractSuccessSpider(), self.results)
         self.should_succeed()
 
         self.conman.from_spider(CustomContractFailSpider(), self.results)
         self.should_error()
-=======
+
     def test_errback(self):
         spider = TestSpider()
         response = ResponseMock()
@@ -253,5 +252,4 @@
         request.errback(failure_mock)
 
         self.assertFalse(self.results.failures)
-        self.assertTrue(self.results.errors)
->>>>>>> 8a4e51a1
+        self.assertTrue(self.results.errors)