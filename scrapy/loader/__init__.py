--- conflicted
+++ resolved
@@ -4,10 +4,7 @@
 See documentation in docs/topics/loaders.rst
 """
 from collections import defaultdict
-<<<<<<< HEAD
-=======
 from contextlib import suppress
->>>>>>> 8a1c9967
 
 from scrapy.item import Item
 from scrapy.loader.common import wrap_loader_context
