--- conflicted
+++ resolved
@@ -420,20 +420,12 @@
         return d
 
     def _cb_bodydone(self, result, request, url):
-<<<<<<< HEAD
-        txresponse, body, flags, ip_address = result
-        status = int(txresponse.code)
-        headers = Headers(txresponse.headers.getAllRawHeaders())
-        respcls = responsetypes.from_args(headers=headers, url=url, body=body)
-        return respcls(url=url, status=status, headers=headers, body=body, flags=flags, ip_address=ip_address)
-=======
-        txresponse, body, flags, certificate = result
+        txresponse, body, flags, certificate, ip_address = result
         status = int(txresponse.code)
         headers = Headers(txresponse.headers.getAllRawHeaders())
         respcls = responsetypes.from_args(headers=headers, url=url, body=body)
         return respcls(url=url, status=status, headers=headers, body=body,
-                       flags=flags, certificate=certificate)
->>>>>>> 49480225
+                       flags=flags, certificate=certificate, ip_address=ip_address)
 
 
 @implementer(IBodyProducer)
@@ -467,20 +459,16 @@
         self._fail_on_dataloss_warned = False
         self._reached_warnsize = False
         self._bytes_received = 0
-<<<<<<< HEAD
+        self._certificate = None
         self._ip_address = None
-
-    def connectionMade(self):
-        if self._ip_address is None:
-            self._ip_address = ip_address(self.transport._producer.getPeer().host)
-=======
-        self._certificate = None
 
     def connectionMade(self):
         if self._certificate is None:
             with suppress(AttributeError):
                 self._certificate = ssl.Certificate(self.transport._producer.getPeerCertificate())
->>>>>>> 49480225
+
+        if self._ip_address is None:
+            self._ip_address = ip_address(self.transport._producer.getPeer().host)
 
     def dataReceived(self, bodyBytes):
         # This maybe called several times after cancel was called with buffered data.
@@ -513,28 +501,22 @@
 
         body = self._bodybuf.getvalue()
         if reason.check(ResponseDone):
-<<<<<<< HEAD
-            self._finished.callback((self._txresponse, body, None, self._ip_address))
+            self._finished.callback(
+                (self._txresponse, body, None, self._certificate, self._ip_address)
+            )
             return
 
         if reason.check(PotentialDataLoss):
-            self._finished.callback((self._txresponse, body, ['partial'], self._ip_address))
-=======
-            self._finished.callback((self._txresponse, body, None, self._certificate))
-            return
-
-        if reason.check(PotentialDataLoss):
-            self._finished.callback((self._txresponse, body, ['partial'], self._certificate))
->>>>>>> 49480225
+            self._finished.callback(
+                (self._txresponse, body, ['partial'], self._certificate, self._ip_address)
+            )
             return
 
         if reason.check(ResponseFailed) and any(r.check(_DataLoss) for r in reason.value.reasons):
             if not self._fail_on_dataloss:
-<<<<<<< HEAD
-                self._finished.callback((self._txresponse, body, ['dataloss'], self._ip_address))
-=======
-                self._finished.callback((self._txresponse, body, ['dataloss'], self._certificate))
->>>>>>> 49480225
+                self._finished.callback(
+                    (self._txresponse, body, ['dataloss'], self._certificate, self._ip_address)
+                )
                 return
 
             elif not self._fail_on_dataloss_warned:
